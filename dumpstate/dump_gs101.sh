--- conflicted
+++ resolved
@@ -154,9 +154,6 @@
   echo "$f: `cat $f`"
 done
 
-<<<<<<< HEAD
-if [ $build_type = "eng" ]
-=======
 echo "\n------ DC_registers dump ------"
 cat "/sys/class/power_supply/pca9468-mains/device/registers_dump"
 echo "\n------ max77759_chg registers dump ------"
@@ -164,8 +161,7 @@
 echo "\n------ max77729_pmic registers dump ------"
 cat /sys/devices/platform/10d50000.hsi2c/i2c-*/*-0066/registers_dump
 
-if [ $build_type = "userdebug" ]
->>>>>>> d9106564
+if [ $build_type = "eng" ]
 then
   echo "\n------ Charging table dump ------"
   cat "/d/google_battery/chg_raw_profile"
