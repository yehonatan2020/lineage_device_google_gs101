--- conflicted
+++ resolved
@@ -317,19 +317,6 @@
 # H/W align restriction of MM IPs
 BOARD_EXYNOS_S10B_FORMAT_ALIGN := 64
 
-<<<<<<< HEAD
-# NeuralNetworks
-GPU_SOURCE_PRESENT := $(wildcard vendor/arm/mali/valhall)
-GPU_PREBUILD_PRESENT := $(wildcard vendor/google/$(TARGET_DEVICE)/proprietary)
-ifneq (,$(strip $(GPU_SOURCE_PRESENT) $(GPU_PREBUILD_PRESENT)))
-ARMNN_COMPUTE_CL_ENABLE := 1
-else
-ARMNN_COMPUTE_CL_ENABLE := 0
-endif
-ARMNN_COMPUTE_NEON_ENABLE := 1
-
-=======
->>>>>>> 0a3e2b2a
 # Boot.img
 BOARD_RAMDISK_USE_LZ4     := true
 #BOARD_KERNEL_BASE        := 0x80000000
